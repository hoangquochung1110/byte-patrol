--- conflicted
+++ resolved
@@ -1,21 +1,15 @@
-<<<<<<< HEAD
-from typing import List
-
-from langchain.output_parsers import PydanticOutputParser
-=======
->>>>>>> 1b2dd077
 from langchain.prompts import PromptTemplate
+from langchain_core.output_parsers.pydantic import PydanticOutputParser
 from pydantic import BaseModel, Field
 
 
 # Define Pydantic models for structured outputs
 class CodeReview(BaseModel):
-    issues: List[str] = Field(description="Documentation issues identified in the code")
-    suggestions: List[str] = Field(description="Specific suggestions for improvement")
+    issues: list[str] = Field(description="Documentation issues identified in the code")
+    suggestions: list[str] = Field(description="Specific suggestions for improvement")
     rating: int = Field(description="Overall documentation quality rating (1-10)")
 
 
-<<<<<<< HEAD
 # Create parsers
 cr_parser = PydanticOutputParser(pydantic_object=CodeReview)
 
@@ -29,29 +23,4 @@
         "Code:\n{code}"
     ),
     partial_variables={"format_instructions": cr_parser.get_format_instructions()}
-)
-=======
-# Define prompt templates for function calling
-documentation_review_prompt = PromptTemplate(
-    input_variables=["code"],
-    template="""Review the following code in terms of good documentation. Be concise and focus only on the most important aspects.
-Provide a list of documentation issues, specific suggestions for improvement, and an overall rating.
-
-Code:
-{code}
-"""
-)
-
-code_review_prompt = PromptTemplate(
-    input_variables=["code"],
-    template="""Review the following code for quality, best practices, and potential issues.
-Identify any problems, categorize them by type and severity, and provide suggestions for improvement.
-Include an overall quality score and a brief summary.
-
-Code:
-{code}
-"""
-)
-
-# Additional prompt templates can be added here as needed
->>>>>>> 1b2dd077
+)